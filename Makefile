
SQLITEVERSION=3.45.2
APSWSUFFIX=.0

RELEASEDATE="13 March 2024"

VERSION=$(SQLITEVERSION)$(APSWSUFFIX)
VERDIR=apsw-$(VERSION)
VERWIN=apsw-$(VERSION)

PYTHON=python3

GENDOCS = \
	doc/blob.rst \
	doc/vfs.rst \
	doc/vtable.rst \
	doc/connection.rst \
	doc/cursor.rst \
	doc/apsw.rst \
	doc/backup.rst \
	doc/fts.rst

.PHONY : help all tagpush clean doc docs build_ext build_ext_debug coverage pycoverage test test_debug fulltest linkcheck unwrapped \
		 publish stubtest showsymbols compile-win setup-wheel source_nocheck source release pydebug pyvalgrind valgrind valgrind1 \
		 fossil doc-depends dev-depends docs-no-fetch compile-win-one langserver

help: ## Show this help
	@egrep -h '\s##\s' $(MAKEFILE_LIST) | sort | \
	awk 'BEGIN {FS = ":.*?## "}; {printf "\033[36m%-20s\033[0m %s\n", $$1, $$2}'

all: src/apswversion.h src/apsw.docstrings apsw/__init__.pyi src/constants.c src/stringconstants.c  test docs ## Update generated files, build, test, make doc

tagpush: ## Tag with version and push
	git tag -af $(SQLITEVERSION)$(APSWSUFFIX)
	git push --tags

clean: ## Cleans up everything
	$(MAKE) PYTHONPATH="`pwd`" VERSION=$(VERSION) -C doc clean
	rm -rf dist build work/* megatestresults apsw.egg-info __pycache__ apsw/__pycache__ :memory: .mypy_cache .ropeproject htmlcov "System Volume Information" doc/docdb.json
	mkdir dist
	for i in 'vgcore.*' '.coverage' '*.pyc' '*.pyo' '*~' '*.o' '*.so' '*.dll' '*.pyd' '*.gcov' '*.gcda' '*.gcno' '*.orig' '*.tmp' 'testdb*' 'testextension.sqlext' ; do \
		find . -type f -name "$$i" -print0 | xargs -0 --no-run-if-empty rm -f ; done
	rm -f doc/typing.rstgen doc/example.rst doc/example-fts.rst doc/renames.rstgen $(GENDOCS)
	-rm -rf sqlite3/

doc: docs ## Builds all the doc

docs: build_ext docs-no-fetch

docs-no-fetch: $(GENDOCS) doc/example.rst doc/example-fts.rst doc/.static doc/typing.rstgen doc/renames.rstgen
	rm -f testdb
	env PYTHONPATH=. $(PYTHON) tools/docmissing.py
	env PYTHONPATH=. $(PYTHON) tools/docupdate.py $(VERSION)
	$(MAKE) PYTHONPATH="`pwd`" VERSION=$(VERSION) RELEASEDATE=$(RELEASEDATE) -C doc clean html
	tools/spellcheck.sh
	rst2html.py --strict --verbose --exit-status 1 README.rst >/dev/null

doc/example.rst: examples/main.py tools/example2rst.py src/apswversion.h
	rm -f dbfile
	env PYTHONPATH=. $(PYTHON) -sS tools/example2rst.py examples/main.py doc/example.rst
	rm -f dbfile

doc/example-fts.rst: examples/fts.py tools/example2rst.py src/apswversion.h apsw/fts.py
	rm -f dbfile
	env PYTHONPATH=. $(PYTHON) -sS tools/example2rst.py examples/fts.py doc/example-fts.rst
	rm -f dbfile

doc/typing.rstgen: src/apswtypes.py tools/types2rst.py
	-rm -f doc/typing.rstgen
	$(PYTHON) tools/types2rst.py

doc/renames.rstgen: tools/names.py tools/renames.json
	-rm -f doc/renames.rstgen
	env PYTHONPATH=. $(PYTHON) tools/names.py rst-gen > doc/renames.rstgen

doc/.static:
	mkdir -p doc/.static

doc-depends: ## pip installs packages needed to build doc
	$(PYTHON) -m pip install -U --upgrade-strategy eager sphinx sphinx_rtd_theme

dev-depends: ## pip installs packages useful for development (none are necessary except setuptools)
	$(PYTHON) -m pip install -U --upgrade-strategy eager build wheel setuptools pip
	$(PYTHON) -m pip install -U --upgrade-strategy eager mypy pdbpp coverage ruff

# This is probably gnu make specific but only developers use this makefile
$(GENDOCS): doc/%.rst: src/%.c tools/code2rst.py  tools/tocupdate.sql
	env PYTHONPATH=. $(PYTHON) tools/code2rst.py $(SQLITEVERSION) doc/docdb.json $< $@

apsw/__init__.pyi src/apsw.docstrings: $(GENDOCS) tools/gendocstrings.py src/apswtypes.py  tools/tocupdate.sql
	env PYTHONPATH=. $(PYTHON) tools/gendocstrings.py doc/docdb.json src/apsw.docstrings

src/constants.c: Makefile tools/genconstants.py src/apswversion.h tools/tocupdate.sql
	-rm -f src/constants.c
	env PYTHONPATH=. $(PYTHON) tools/genconstants.py > src/constants.c

src/stringconstants.c: Makefile tools/genstrings.py src/apswversion.h
	-rm -f src/stringconstants.c
	$(PYTHON) tools/genstrings.py > src/stringconstants.c

build_ext: src/apswversion.h  apsw/__init__.pyi src/apsw.docstrings ## Fetches SQLite and builds the extension
	env $(PYTHON) setup.py fetch --version=$(SQLITEVERSION) --all build_ext -DSQLITE_ENABLE_COLUMN_METADATA --inplace --force --enable-all-extensions
	env $(PYTHON) setup.py build_test_extension

src/faultinject.h: tools/genfaultinject.py
	-rm src/faultinject.h
	tools/genfaultinject.py src/faultinject.h

build_ext_debug: src/apswversion.h src/faultinject.h ## Fetches SQLite and builds the extension in debug mode
	env $(PYTHON) setup.py fetch --version=$(SQLITEVERSION) --all build_ext --inplace --force --enable-all-extensions --debug

coverage:  src/faultinject.h ## Coverage of the C code
	env $(PYTHON) setup.py fetch --version=$(SQLITEVERSION) --all && tools/coverage.sh

PYCOVERAGEOPTS=--source apsw -p

pycoverage:  ## Coverage of the Python code
	-rm -rf .coverage htmlcov dbfile
	$(PYTHON) -m coverage run $(PYCOVERAGEOPTS) -m apsw.tests
	$(PYTHON) -m coverage run $(PYCOVERAGEOPTS) -m apsw ":memory:" .exit
	$(PYTHON) -m coverage run $(PYCOVERAGEOPTS) -m apsw.speedtest --apsw --sqlite3
	$(PYTHON) -m coverage run $(PYCOVERAGEOPTS) -m apsw.trace -o /dev/null --sql --rows --timestamps --thread example-code.py >/dev/null
	$(PYTHON) -m coverage report -m
	$(PYTHON) -m coverage html --title "APSW python coverage"
	$(PYTHON) -m webbrowser -t htmlcov/index.html

ftscoverage: ## Temporary rule to test fts coverage
	-rm -rf .coverage.* .coverage htmlcov
	$(PYTHON) -m coverage run $(PYCOVERAGEOPTS) -m apsw.ftstest
	$(PYTHON) -m coverage combine
	$(PYTHON) -m coverage report -m
	$(PYTHON) -m coverage html --title "APSW python coverage"


test: build_ext ## Standard testing
	env $(PYTHON) -m apsw.tests
	env PYTHONPATH=. $(PYTHON) tools/names.py run-tests
	env $(PYTHON) setup.py build_ext -DSQLITE_ENABLE_COLUMN_METADATA --inplace --force --enable-all-extensions --apsw-no-old-names
	env $(PYTHON) -m apsw.tests
	rm apsw/__init__.pyi
	$(MAKE) apsw/__init__.pyi

test_debug: $(PYDEBUG_DIR)/bin/python3  src/faultinject.h ## Testing in debug mode and sanitizer
	$(MAKE) build_ext_debug PYTHON=$(PYDEBUG_DIR)/bin/python3
	env APSWTESTPREFIX=$(PYDEBUG_WORKDIR) $(PYDEBUG_DIR)/bin/python3 -m apsw.tests -v

fulltest: test test_debug

linkcheck:  ## Checks links from doc
	env PYTHONPATH="`pwd`" $(MAKE) RELEASEDATE=$(RELEASEDATE) VERSION=$(VERSION) -C doc linkcheck

unwrapped:  ## Find SQLite APIs that are not wrapped by APSW
	env PYTHONPATH=. $(PYTHON) tools/find_unwrapped_apis.py

publish: docs
	rsync -a --delete --exclude=.git --exclude=.nojekyll doc/build/html/ ../apsw-publish/ ;  cd ../apsw-publish ; git status

src/apswversion.h: Makefile
	echo "#define APSW_VERSION \"$(VERSION)\"" > src/apswversion.h

stubtest: build_ext  ## Verifies type annotations with mypy
	-$(PYTHON) -m mypy.stubtest --allowlist tools/stubtest.allowlist apsw
	$(PYTHON) -m mypy --allow-redefinition example-code.py
	$(PYTHON) -m mypy --allow-redefinition --strict example-code.py

fossil: ## Grabs latest trunk from SQLite source control, extracts and builds in sqlite3 directory
	-mv sqlite3/sqlite3config.h .
	-rm -rf sqlite3
	mkdir sqlite3
	set -e ; cd sqlite3 ; curl --output - https://www.sqlite.org/src/tarball/sqlite.tar.gz | tar xfz - --strip-components=1
	set -e ; cd sqlite3 ; ./configure --quiet --enable-all ; $(MAKE) sqlite3.c sqlite3
	-mv sqlite3config.h sqlite3/

# the funky test stuff is to exit successfully when grep has rc==1 since that means no lines found.
showsymbols:  ## Finds any C symbols that aren't static(private)
	rm -f apsw/__init__`$(PYTHON) -c "import sysconfig; print(sysconfig.get_config_var('EXT_SUFFIX'))"`
	$(PYTHON) setup.py fetch --all --version=$(SQLITEVERSION) build_ext --inplace --force --enable-all-extensions
	test -f apsw/__init__`$(PYTHON) -c "import sysconfig; print(sysconfig.get_config_var('EXT_SUFFIX'))"`
	set +e; nm --extern-only --defined-only apsw/__init__`$(PYTHON) -c "import sysconfig; print(sysconfig.get_config_var('EXT_SUFFIX'))"` | egrep -v ' (__bss_start|_edata|_end|_fini|_init|initapsw|PyInit_apsw)$$' ; test $$? -eq 1 || false
	test -f apsw/_unicode`$(PYTHON) -c "import sysconfig; print(sysconfig.get_config_var('EXT_SUFFIX'))"`
	set +e; nm --extern-only --defined-only apsw/_unicode`$(PYTHON) -c "import sysconfig; print(sysconfig.get_config_var('EXT_SUFFIX'))"` | egrep -v ' (__bss_start|_edata|_end|_fini|_init|PyInit__unicode)$$' ; test $$? -eq 1 || false

compile-win:  ## Builds and tests against all the Python versions on Windows
	-del /q apsw\\*.pyd
	-del /q dist\\*.egg
	-del /q testextension.*
	-del /q *.whl
	-del /q setup.apsw
	-cmd /c del /s /q __pycache__
	-cmd /c del /s /q sqlite3
	-cmd /c del /s /q dist
	-cmd /c del /s /q build
	-cmd /c del /s /q .venv
	-cmd /c md dist
	$(MAKE) compile-win-one PYTHON=c:/python312/python
	$(MAKE) compile-win-one PYTHON=c:/python312-32/python
	$(MAKE) compile-win-one PYTHON=c:/python311/python
	$(MAKE) compile-win-one PYTHON=c:/python311-32/python
	$(MAKE) compile-win-one PYTHON=c:/python310-32/python
	$(MAKE) compile-win-one PYTHON=c:/python310/python
	$(MAKE) compile-win-one PYTHON=c:/python39-32/python
	$(MAKE) compile-win-one PYTHON=c:/python39/python
	$(MAKE) compile-win-one PYTHON=c:/python38/python
	$(MAKE) compile-win-one PYTHON=c:/python38-64/python

# I did try to make this use venv but then the pip inside the venv and
# other packages were skipped due to metadata issues
compile-win-one:  ## Does one Windows build - set PYTHON variable
	$(PYTHON) -m pip install --upgrade --upgrade-strategy eager pip wheel setuptools
	$(PYTHON) -m pip uninstall -y apsw
	copy tools\\setup-pypi.cfg setup.apsw
	$(PYTHON)  -m pip --no-cache-dir wheel -v .
	cmd /c FOR %i in (*.whl) DO $(PYTHON)  -m pip --no-cache-dir install --force-reinstall %i
	$(PYTHON) setup.py build_test_extension
	$(PYTHON) -m apsw.tests
	-del /q setup.apsw *.whl

source_nocheck: src/apswversion.h
	env APSW_NO_GA=t $(MAKE) doc
	$(PYTHON) setup.py sdist --formats zip --add-doc

source: source_nocheck # Make the source and then check it builds and tests correctly.  This will catch missing files etc
	mkdir -p work
	rm -rf work/$(VERDIR)
	cd work ; unzip -q ../dist/$(VERDIR).zip
# Make certain various files do/do not exist
	for f in doc/vfs.html doc/_sources/pysqlite.txt apsw/trace.py src/faultinject.h; do test -f work/$(VERDIR)/$$f ; done
	for f in sqlite3.c sqlite3/sqlite3.c debian/control ; do test ! -f work/$(VERDIR)/$$f ; done
# Test code works
	cd work/$(VERDIR) ; $(PYTHON) setup.py fetch --version=$(SQLITEVERSION) --all build_ext --inplace --enable-all-extensions build_test_extension test

release: ## Signs built source file(s)
	test -f dist/$(VERDIR).zip
	-rm -f dist/$(VERDIR)-sigs.zip dist/*.asc
	for f in dist/* ; do gpg --use-agent --armor --detach-sig "$$f" ; done
	cd dist ; zip -m $(VERDIR)-sigs.zip *.asc

src/_unicodedb.c: ## Update generated Unicode database lookups
	$(PYTHON) tools/ucdprops2code.py $@

# building a python debug interpreter
PYDEBUG_VER=3.12.3
PYDEBUG_DIR=/space/pydebug
PYVALGRIND_VER=$(PYDEBUG_VER)
PYVALGRIND_DIR=/space/pyvalgrind
# This must end in slash
PYDEBUG_WORKDIR=/space/apsw-test/

pydebug: ## Build a debug python including address sanitizer.  Extensions it builds are also address sanitized
	set -x && cd "$(PYDEBUG_DIR)" && find . -delete && \
	curl https://www.python.org/ftp/python/`echo $(PYDEBUG_VER) | sed 's/[abr].*//'`/Python-$(PYDEBUG_VER).tar.xz | tar xfJ - && \
	cd Python-$(PYDEBUG_VER) && \
	./configure --with-address-sanitizer --with-undefined-behavior-sanitizer --without-pymalloc --with-pydebug --prefix="$(PYDEBUG_DIR)" \
<<<<<<< HEAD
	--with-assertions --with-strict-overflow --without-freelists && \
	env PATH="/usr/lib/ccache:$$PATH" ASAN_OPTIONS=detect_leaks=false $(MAKE) -j install
=======
	--without-freelists --with-assertions && \
	env ASAN_OPTIONS=detect_leaks=false $(MAKE) -j install
>>>>>>> d320b2fe
	$(MAKE) dev-depends PYTHON=$(PYDEBUG_DIR)/bin/python3

pyvalgrind: ## Build a debug python with valgrind integration
	set -x && cd "$(PYVALGRIND_DIR)" && find . -delete && \
	curl https://www.python.org/ftp/python/`echo $(PYVALGRIND_VER) | sed 's/[abr].*//'`/Python-$(PYVALGRIND_VER).tar.xz | tar xfJ - && \
	cd Python-$(PYVALGRIND_VER) && \
	./configure --with-valgrind --without-pymalloc  --with-pydebug --prefix="$(PYVALGRIND_DIR)" \
<<<<<<< HEAD
	--without-freelists && \
	env PATH="/usr/lib/ccache:$$PATH" $(MAKE) -j install
=======
	--without-freelists --with-assertions && \
	$(MAKE) -j install
>>>>>>> d320b2fe
	$(MAKE) dev-depends PYTHON=$(PYVALGRIND_DIR)/bin/python3


valgrind: $(PYVALGRIND_DIR)/bin/python3 src/faultinject.h ## Runs multiple iterations with valgrind to catch leaks
	$(PYVALGRIND_DIR)/bin/python3 setup.py fetch --version=$(SQLITEVERSION) --all && \
	  env APSWTESTPREFIX=$(PYDEBUG_WORKDIR) PATH=$(PYVALGRIND_DIR)/bin:$$PATH APSW_TEST_ITERATIONS=6 tools/valgrind.sh 2>&1 | tee l6 && \
	  env APSWTESTPREFIX=$(PYDEBUG_WORKDIR) PATH=$(PYVALGRIND_DIR)/bin:$$PATH APSW_TEST_ITERATIONS=7 tools/valgrind.sh 2>&1 | tee l7 && \
	  env APSWTESTPREFIX=$(PYDEBUG_WORKDIR) PATH=$(PYVALGRIND_DIR)/bin:$$PATH APSW_TEST_ITERATIONS=8 tools/valgrind.sh 2>&1 | tee l8

valgrind1: $(PYVALGRIND_DIR)/bin/python3 src/faultinject.h ## valgrind check (one iteration)
	$(PYVALGRIND_DIR)/bin/python3 setup.py fetch --version=$(SQLITEVERSION) --all && \
	  env APSWTESTPREFIX=$(PYDEBUG_WORKDIR) PATH=$(PYVALGRIND_DIR)/bin:$$PATH APSW_TEST_ITERATIONS=1 tools/valgrind.sh

valgrind_no_fetch: $(PYVALGRIND_DIR)/bin/python3 src/faultinject.h ## valgrind check (one iteration) - does not fetch SQLite, using existing directory
	  env APSWTESTPREFIX=$(PYDEBUG_WORKDIR) PATH=$(PYVALGRIND_DIR)/bin:$$PATH APSW_TEST_ITERATIONS=1 tools/valgrind.sh

langserver:  ## Language server integration json
	$(PYTHON) tools/gencompilecommands.py > compile_commands.json

megatest-build: ## Builds and updates podman container for running megatest
	podman build --squash-all -t apsw-megatest -f tools/apsw-megatest-build

MEGATEST_ARGS=
megatest-run: ## Runs megatest in container
	podman run -i --tty -v "`pwd`/../apsw-test:/megatest/apsw-test" -v "`pwd`:/megatest/apsw" -v "$$HOME/.ccache:/megatest/ccache" apsw-megatest $(MEGATEST_ARGS)<|MERGE_RESOLUTION|>--- conflicted
+++ resolved
@@ -251,13 +251,8 @@
 	curl https://www.python.org/ftp/python/`echo $(PYDEBUG_VER) | sed 's/[abr].*//'`/Python-$(PYDEBUG_VER).tar.xz | tar xfJ - && \
 	cd Python-$(PYDEBUG_VER) && \
 	./configure --with-address-sanitizer --with-undefined-behavior-sanitizer --without-pymalloc --with-pydebug --prefix="$(PYDEBUG_DIR)" \
-<<<<<<< HEAD
-	--with-assertions --with-strict-overflow --without-freelists && \
-	env PATH="/usr/lib/ccache:$$PATH" ASAN_OPTIONS=detect_leaks=false $(MAKE) -j install
-=======
 	--without-freelists --with-assertions && \
 	env ASAN_OPTIONS=detect_leaks=false $(MAKE) -j install
->>>>>>> d320b2fe
 	$(MAKE) dev-depends PYTHON=$(PYDEBUG_DIR)/bin/python3
 
 pyvalgrind: ## Build a debug python with valgrind integration
@@ -265,13 +260,8 @@
 	curl https://www.python.org/ftp/python/`echo $(PYVALGRIND_VER) | sed 's/[abr].*//'`/Python-$(PYVALGRIND_VER).tar.xz | tar xfJ - && \
 	cd Python-$(PYVALGRIND_VER) && \
 	./configure --with-valgrind --without-pymalloc  --with-pydebug --prefix="$(PYVALGRIND_DIR)" \
-<<<<<<< HEAD
-	--without-freelists && \
-	env PATH="/usr/lib/ccache:$$PATH" $(MAKE) -j install
-=======
 	--without-freelists --with-assertions && \
 	$(MAKE) -j install
->>>>>>> d320b2fe
 	$(MAKE) dev-depends PYTHON=$(PYVALGRIND_DIR)/bin/python3
 
 
